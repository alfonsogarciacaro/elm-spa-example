module Main exposing (main)

import Data.Article exposing (Slug)
import Data.Session as Session exposing (Session)
import Data.User as User exposing (User, Username)
import Html exposing (..)
import Json.Decode as Decode exposing (Value)
import Navigation exposing (Location)
import Page.Article as Article
import Page.Article.Editor as Editor
import Page.Errored as Errored exposing (PageLoadError)
import Page.Home as Home
import Page.Login as Login
import Page.NotFound as NotFound
import Page.Profile as Profile
import Page.Register as Register
import Page.Settings as Settings
import Ports
import Route exposing (Route)
import Task
import Util exposing ((=>))
import Views.Page as Page exposing (ActivePage)


-- WARNING: Based on discussions around how asset management features
-- like code splitting and lazy loading have been shaping up, I expect
-- most of this file to become unnecessary in a future release of Elm.
-- Avoid putting things in here unless there is no alternative!


type Page
    = Blank
    | NotFound
    | Errored PageLoadError
    | Home Home.Model
    | Settings Settings.Model
    | Login Login.Model
    | Register Register.Model
    | Profile Username Profile.Model
    | Article Article.Model
    | Editor (Maybe Slug) Editor.Model


type PageState
    = Loaded Page
    | TransitioningFrom Page



-- MODEL --


type alias Model =
    { session : Session
    , pageState : PageState
    }


init : Value -> Location -> ( Model, Cmd Msg )
init val location =
    setRoute (Route.fromLocation location)
        { pageState = Loaded initialPage
        , session = { user = decodeUserFromJson val }
        }


decodeUserFromJson : Value -> Maybe User
decodeUserFromJson json =
    json
        |> Decode.decodeValue Decode.string
        |> Result.toMaybe
        |> Maybe.andThen (Decode.decodeString User.decoder >> Result.toMaybe)


initialPage : Page
initialPage =
    Blank



-- VIEW --


view : Model -> Html Msg
view model =
    case model.pageState of
        Loaded page ->
            viewPage model.session False page

        TransitioningFrom page ->
            viewPage model.session True page


viewPage : Session -> Bool -> Page -> Html Msg
viewPage session isLoading page =
    let
        frame =
            Page.frame isLoading session.user
    in
    case page of
        NotFound ->
            NotFound.view session
                |> frame Page.Other

        Blank ->
            -- This is for the very initial page load, while we are loading
            -- data via HTTP. We could also render a spinner here.
            Html.text ""
                |> frame Page.Other

        Errored subModel ->
            Errored.view session subModel
                |> frame Page.Other

        Settings subModel ->
            Settings.view session subModel
                |> frame Page.Other
                |> Html.map SettingsMsg

        Home subModel ->
            Home.view session subModel
                |> frame Page.Home
                |> Html.map HomeMsg

        Login subModel ->
            Login.view session subModel
                |> frame Page.Other
                |> Html.map LoginMsg

        Register subModel ->
            Register.view session subModel
                |> frame Page.Other
                |> Html.map RegisterMsg

        Profile username subModel ->
            Profile.view session subModel
                |> frame (Page.Profile username)
                |> Html.map ProfileMsg

        Article subModel ->
            Article.view session subModel
                |> frame Page.Other
                |> Html.map ArticleMsg

        Editor maybeSlug subModel ->
            let
                framePage =
                    if maybeSlug == Nothing then
                        Page.NewArticle
                    else
                        Page.Other
            in
            Editor.view subModel
                |> frame framePage
                |> Html.map EditorMsg



-- SUBSCRIPTIONS --
-- Note: we aren't currently doing any page subscriptions, but I thought it would
-- be a good idea to put this in here as an example. If I were actually
-- maintaining this in production, I wouldn't bother until I needed this!


subscriptions : Model -> Sub Msg
subscriptions model =
    Sub.batch
        [ pageSubscriptions (getPage model.pageState)
        , Sub.map SetUser sessionChange
        ]


sessionChange : Sub (Maybe User)
sessionChange =
    Ports.onSessionChange (Decode.decodeValue User.decoder >> Result.toMaybe)


getPage : PageState -> Page
getPage pageState =
    case pageState of
        Loaded page ->
            page

        TransitioningFrom page ->
            page


pageSubscriptions : Page -> Sub Msg
pageSubscriptions page =
    case page of
        Blank ->
            Sub.none

        Errored _ ->
            Sub.none

        NotFound ->
            Sub.none

        Settings _ ->
            Sub.none

        Home _ ->
            Sub.none

        Login _ ->
            Sub.none

        Register _ ->
            Sub.none

        Profile _ _ ->
            Sub.none

        Article _ ->
            Sub.none

        Editor _ _ ->
            Sub.none



-- UPDATE --


type Msg
    = SetRoute (Maybe Route)
    | HomeLoaded (Result PageLoadError Home.Model)
    | ArticleLoaded (Result PageLoadError Article.Model)
    | ProfileLoaded Username (Result PageLoadError Profile.Model)
    | EditArticleLoaded Slug (Result PageLoadError Editor.Model)
    | HomeMsg Home.Msg
    | SettingsMsg Settings.Msg
    | SetUser (Maybe User)
    | LoginMsg Login.Msg
    | RegisterMsg Register.Msg
    | ProfileMsg Profile.Msg
    | ArticleMsg Article.Msg
    | EditorMsg Editor.Msg


setRoute : Maybe Route -> Model -> ( Model, Cmd Msg )
setRoute maybeRoute model =
    let
        transition toMsg task =
            { model | pageState = TransitioningFrom (getPage model.pageState) }
                => Task.attempt toMsg task

        errored =
            pageErrored model
    in
    case maybeRoute of
        Nothing ->
            { model | pageState = Loaded NotFound } => Cmd.none

        Just Route.NewArticle ->
            case model.session.user of
                Just user ->
                    { model | pageState = Loaded (Editor Nothing Editor.initNew) } => Cmd.none

                Nothing ->
                    errored Page.NewArticle "You must be signed in to post an article."

        Just (Route.EditArticle slug) ->
            case model.session.user of
                Just user ->
                    transition (EditArticleLoaded slug) (Editor.initEdit model.session slug)

                Nothing ->
                    errored Page.Other "You must be signed in to edit an article."

        Just Route.Settings ->
            case model.session.user of
                Just user ->
                    { model | pageState = Loaded (Settings (Settings.init user)) } => Cmd.none

                Nothing ->
                    errored Page.Settings "You must be signed in to access your settings."

        Just Route.Home ->
            transition HomeLoaded (Home.init model.session)

<<<<<<< HEAD
            Just Route.Root ->
                model => Route.modifyUrl Route.Home

            Just Route.Login ->
                { model | pageState = Loaded (Login Login.initialModel) } => Cmd.none
=======
        Just Route.Login ->
            { model | pageState = Loaded (Login Login.initialModel) } => Cmd.none
>>>>>>> 6d2d2860

        Just Route.Logout ->
            let
                session =
                    model.session
            in
            { model | session = { session | user = Nothing } }
                => Cmd.batch
                    [ Ports.storeSession Nothing
                    , Route.modifyUrl Route.Home
                    ]

        Just Route.Register ->
            { model | pageState = Loaded (Register Register.initialModel) } => Cmd.none

        Just (Route.Profile username) ->
            transition (ProfileLoaded username) (Profile.init model.session username)

        Just (Route.Article slug) ->
            transition ArticleLoaded (Article.init model.session slug)


pageErrored : Model -> ActivePage -> String -> ( Model, Cmd msg )
pageErrored model activePage errorMessage =
    let
        error =
            Errored.pageLoadError activePage errorMessage
    in
    { model | pageState = Loaded (Errored error) } => Cmd.none


update : Msg -> Model -> ( Model, Cmd Msg )
update msg model =
    updatePage (getPage model.pageState) msg model


updatePage : Page -> Msg -> Model -> ( Model, Cmd Msg )
updatePage page msg model =
    let
        session =
            model.session

        toPage toModel toMsg subUpdate subMsg subModel =
            let
                ( newModel, newCmd ) =
                    subUpdate subMsg subModel
            in
            ( { model | pageState = Loaded (toModel newModel) }, Cmd.map toMsg newCmd )

        errored =
            pageErrored model
    in
    case ( msg, page ) of
        ( SetRoute route, _ ) ->
            setRoute route model

        ( HomeLoaded (Ok subModel), _ ) ->
            { model | pageState = Loaded (Home subModel) } => Cmd.none

        ( HomeLoaded (Err error), _ ) ->
            { model | pageState = Loaded (Errored error) } => Cmd.none

        ( ProfileLoaded username (Ok subModel), _ ) ->
            { model | pageState = Loaded (Profile username subModel) } => Cmd.none

        ( ProfileLoaded username (Err error), _ ) ->
            { model | pageState = Loaded (Errored error) } => Cmd.none

        ( ArticleLoaded (Ok subModel), _ ) ->
            { model | pageState = Loaded (Article subModel) } => Cmd.none

        ( ArticleLoaded (Err error), _ ) ->
            { model | pageState = Loaded (Errored error) } => Cmd.none

        ( EditArticleLoaded slug (Ok subModel), _ ) ->
            { model | pageState = Loaded (Editor (Just slug) subModel) } => Cmd.none

        ( EditArticleLoaded slug (Err error), _ ) ->
            { model | pageState = Loaded (Errored error) } => Cmd.none

        ( SetUser user, _ ) ->
            let
                session =
                    model.session

                cmd =
                    -- If we just signed out, then redirect to Home.
                    if session.user /= Nothing && user == Nothing then
                        Route.modifyUrl Route.Home
                    else
                        Cmd.none
            in
            { model | session = { session | user = user } }
                => cmd

        ( SettingsMsg subMsg, Settings subModel ) ->
            let
                ( ( pageModel, cmd ), msgFromPage ) =
                    Settings.update model.session subMsg subModel

                newModel =
                    case msgFromPage of
                        Settings.NoOp ->
                            model

                        Settings.SetUser user ->
                            let
                                session =
                                    model.session
                            in
                            { model | session = { user = Just user } }
            in
            { newModel | pageState = Loaded (Settings pageModel) }
                => Cmd.map SettingsMsg cmd

        ( LoginMsg subMsg, Login subModel ) ->
            let
                ( ( pageModel, cmd ), msgFromPage ) =
                    Login.update subMsg subModel

                newModel =
                    case msgFromPage of
                        Login.NoOp ->
                            model

                        Login.SetUser user ->
                            let
                                session =
                                    model.session
                            in
                            { model | session = { user = Just user } }
            in
            { newModel | pageState = Loaded (Login pageModel) }
                => Cmd.map LoginMsg cmd

        ( RegisterMsg subMsg, Register subModel ) ->
            let
                ( ( pageModel, cmd ), msgFromPage ) =
                    Register.update subMsg subModel

                newModel =
                    case msgFromPage of
                        Register.NoOp ->
                            model

                        Register.SetUser user ->
                            let
                                session =
                                    model.session
                            in
                            { model | session = { user = Just user } }
            in
            { newModel | pageState = Loaded (Register pageModel) }
                => Cmd.map RegisterMsg cmd

        ( HomeMsg subMsg, Home subModel ) ->
            toPage Home HomeMsg (Home.update session) subMsg subModel

        ( ProfileMsg subMsg, Profile username subModel ) ->
            toPage (Profile username) ProfileMsg (Profile.update model.session) subMsg subModel

        ( ArticleMsg subMsg, Article subModel ) ->
            toPage Article ArticleMsg (Article.update model.session) subMsg subModel

        ( EditorMsg subMsg, Editor slug subModel ) ->
            case model.session.user of
                Nothing ->
                    if slug == Nothing then
                        errored Page.NewArticle
                            "You must be signed in to post articles."
                    else
                        errored Page.Other
                            "You must be signed in to edit articles."

                Just user ->
                    toPage (Editor slug) EditorMsg (Editor.update user) subMsg subModel

        ( _, NotFound ) ->
            -- Disregard incoming messages when we're on the
            -- NotFound page.
            model => Cmd.none

        ( _, _ ) ->
            -- Disregard incoming messages that arrived for the wrong page
            model => Cmd.none



-- MAIN --


main : Program Value Model Msg
main =
    Navigation.programWithFlags (Route.fromLocation >> SetRoute)
        { init = init
        , view = view
        , update = update
        , subscriptions = subscriptions
        }<|MERGE_RESOLUTION|>--- conflicted
+++ resolved
@@ -280,16 +280,11 @@
         Just Route.Home ->
             transition HomeLoaded (Home.init model.session)
 
-<<<<<<< HEAD
-            Just Route.Root ->
-                model => Route.modifyUrl Route.Home
-
-            Just Route.Login ->
-                { model | pageState = Loaded (Login Login.initialModel) } => Cmd.none
-=======
+        Just Route.Root ->
+            model => Route.modifyUrl Route.Home
+
         Just Route.Login ->
             { model | pageState = Loaded (Login Login.initialModel) } => Cmd.none
->>>>>>> 6d2d2860
 
         Just Route.Logout ->
             let
